/* -*- Mode: C -*- */
/*======================================================================
 FILE: icalrecur.h
 CREATOR: eric 20 March 2000


 (C) COPYRIGHT 2000, Eric Busboom <eric@softwarestudio.org>
     http://www.softwarestudio.org

 This program is free software; you can redistribute it and/or modify
 it under the terms of either:

    The LGPL as published by the Free Software Foundation, version
    2.1, available at: http://www.fsf.org/copyleft/lesser.html

  Or:

    The Mozilla Public License Version 1.0. You may obtain a copy of
    the License at http://www.mozilla.org/MPL/
*/

/**
@file icalrecur.h
@brief Routines for dealing with recurring time

How to use:

1) Get a rule and a start time from a component

@code
        icalproperty rrule;
        struct icalrecurrencetype recur;
        struct icaltimetype dtstart;

        rrule = icalcomponent_get_first_property(comp,ICAL_RRULE_PROPERTY);
        recur = icalproperty_get_rrule(rrule);
        start = icalproperty_get_dtstart(dtstart);
@endcode

Or, just make them up:

@code
        recur = icalrecurrencetype_from_string("FREQ=YEARLY;BYDAY=SU,WE");
        dtstart = icaltime_from_string("19970101T123000")
@endcode

2) Create an iterator

@code
        icalrecur_iterator* ritr;
        ritr = icalrecur_iterator_new(recur,start);
@endcode

3) Iterator over the occurrences

@code
        struct icaltimetype next;
        while (next = icalrecur_iterator_next(ritr)
               && !icaltime_is_null_time(next){
                Do something with next
        }
@endcode

Note that that the time returned by icalrecur_iterator_next is in
whatever timezone that dtstart is in.

*/

#ifndef ICALRECUR_H
#define ICALRECUR_H

#include "icalarray.h"
#include "icaltime.h"

#ifdef UNCLEAN
#include <time.h>
#endif

/*
 * Recurrance enumerations
 */

typedef enum icalrecurrencetype_frequency
{
    /* These enums are used to index an array, so don't change the
       order or the integers */

    ICAL_SECONDLY_RECURRENCE=0,
    ICAL_MINUTELY_RECURRENCE=1,
    ICAL_HOURLY_RECURRENCE=2,
    ICAL_DAILY_RECURRENCE=3,
    ICAL_WEEKLY_RECURRENCE=4,
    ICAL_MONTHLY_RECURRENCE=5,
    ICAL_YEARLY_RECURRENCE=6,
    ICAL_NO_RECURRENCE=7

} icalrecurrencetype_frequency;

typedef enum icalrecurrencetype_weekday
{
    ICAL_NO_WEEKDAY,
    ICAL_SUNDAY_WEEKDAY,
    ICAL_MONDAY_WEEKDAY,
    ICAL_TUESDAY_WEEKDAY,
    ICAL_WEDNESDAY_WEEKDAY,
    ICAL_THURSDAY_WEEKDAY,
    ICAL_FRIDAY_WEEKDAY,
    ICAL_SATURDAY_WEEKDAY
} icalrecurrencetype_weekday;

typedef enum icalrecurrencetype_skip
{
    ICAL_SKIP_BACKWARD = 0,
    ICAL_SKIP_FORWARD,
    ICAL_SKIP_OMIT
} icalrecurrencetype_skip;

enum {
    ICAL_RECURRENCE_ARRAY_MAX = 0x7f7f,
    ICAL_RECURRENCE_ARRAY_MAX_BYTE = 0x7f
};



/**
 * Recurrence type routines
 */

/* See RFC 5545 Section 3.3.10, RECUR Value, and RFC 7529
 * for an explanation of the values and fields in struct icalrecurrencetype.
 *
 * The maximums below are based on Chinese/Hebrew leap years (13 months)
 */
#define ICAL_BY_SECOND_SIZE     62      /* 0 to 60 */
#define ICAL_BY_MINUTE_SIZE     61      /* 0 to 59 */
#define ICAL_BY_HOUR_SIZE       25      /* 0 to 23 */
#define ICAL_BY_DAY_SIZE        386     /* 7 weekdays * 55 weeks */
#define ICAL_BY_MONTHDAY_SIZE   32      /* 1 to 31 */
#define ICAL_BY_YEARDAY_SIZE    386     /* 1 to 385 */
#define ICAL_BY_WEEKNO_SIZE     56      /* 1 to 55 */
#define ICAL_BY_MONTH_SIZE      14      /* 1 to 13 */
#define ICAL_BY_SETPOS_SIZE     386     /* 1 to 385 */

/** Main struct for holding digested recurrence rules */
struct icalrecurrencetype
{
<<<<<<< HEAD
        icalrecurrencetype_frequency freq;


        /* until and count are mutually exclusive. */
        struct icaltimetype until;
        int count;

        short interval;

        icalrecurrencetype_weekday week_start;

        /* The BY* parameters can each take a list of values. Here I
         * assume that the list of values will not be larger than the
         * range of the value -- that is, the client will not name a
         * value more than once.

         * Each of the lists is terminated with the value
         * ICAL_RECURRENCE_ARRAY_MAX unless the the list is full.
         */

        short by_second[ICAL_BY_SECOND_SIZE];
        short by_minute[ICAL_BY_MINUTE_SIZE];
        short by_hour[ICAL_BY_HOUR_SIZE];
        short by_day[ICAL_BY_DAY_SIZE]; /* Encoded value, see below */
        short by_month_day[ICAL_BY_MONTHDAY_SIZE];
        short by_year_day[ ICAL_BY_YEARDAY_SIZE];
        short by_week_no[ICAL_BY_WEEKNO_SIZE];
        short by_month[ICAL_BY_MONTH_SIZE];
        short by_set_pos[ICAL_BY_SETPOS_SIZE];

        /* For RSCALE extension (draft-ietf-calext-rscale) */
        char *rscale;
        icalrecurrencetype_skip skip;
=======
	icalrecurrencetype_frequency freq;


	/* until and count are mutually exclusive. */
       	struct icaltimetype until; 
	int count;

	short interval;
	
	icalrecurrencetype_weekday week_start;
	
	/* The BY* parameters can each take a list of values. Here I
	 * assume that the list of values will not be larger than the
	 * range of the value -- that is, the client will not name a
	 * value more than once. 
	 
	 * Each of the lists is terminated with the value
	 * ICAL_RECURRENCE_ARRAY_MAX unless the the list is full.
	 */

	short by_second[ICAL_BY_SECOND_SIZE];
	short by_minute[ICAL_BY_MINUTE_SIZE];
	short by_hour[ICAL_BY_HOUR_SIZE];
	short by_day[ICAL_BY_DAY_SIZE]; /* Encoded value, see below */
	short by_month_day[ICAL_BY_MONTHDAY_SIZE];
	short by_year_day[ ICAL_BY_YEARDAY_SIZE];
	short by_week_no[ICAL_BY_WEEKNO_SIZE];
	short by_month[ICAL_BY_MONTH_SIZE];
	short by_set_pos[ICAL_BY_SETPOS_SIZE];

	/* For RSCALE extension (RFC 7529) */
	char *rscale;
	icalrecurrencetype_skip skip;
>>>>>>> 4085c788
};


int icalrecurrencetype_rscale_is_supported(void);
icalarray* icalrecurrencetype_rscale_supported_calendars(void);

void icalrecurrencetype_clear(struct icalrecurrencetype *r);

/**
 * Array Encoding
 *
 * The 'day' element of the by_day array is encoded to allow
 * representation of both the day of the week ( Monday, Tueday), but also
 * the Nth day of the week ( First tuesday of the month, last thursday of
 * the year) These routines decode the day values
 */

/** 1 == Monday, etc. */
enum icalrecurrencetype_weekday icalrecurrencetype_day_day_of_week(short day);

/** 0 == any of day of week. 1 == first, 2 = second, -2 == second to last, etc */
int icalrecurrencetype_day_position(short day);

icalrecurrencetype_weekday icalrecur_string_to_weekday(const char* str);

/**
 * The 'month' element of the by_month array is encoded to allow
 * representation of the "L" leap suffix (RFC 7529).
 * These routines decode the month values.
 */

int icalrecurrencetype_month_is_leap(short month);
int icalrecurrencetype_month_month(short month);

/** Recurrance rule parser */

/** Convert between strings and recurrencetype structures. */
struct icalrecurrencetype icalrecurrencetype_from_string(const char* str);
char* icalrecurrencetype_as_string(struct icalrecurrencetype *recur);
char* icalrecurrencetype_as_string_r(struct icalrecurrencetype *recur);


/** Recurrence iteration routines */

typedef struct icalrecur_iterator_impl  icalrecur_iterator;

/** Create a new recurrence rule iterator */
icalrecur_iterator* icalrecur_iterator_new(struct icalrecurrencetype rule,
                                           struct icaltimetype dtstart);

/** Get the next occurrence from an iterator */
struct icaltimetype icalrecur_iterator_next(icalrecur_iterator*);

/** Free the iterator */
void icalrecur_iterator_free(icalrecur_iterator*);

/**
 * Fills array up with at most 'count' time_t values, each
 *  representing an occurrence time in seconds past the POSIX epoch
 */
int icalrecur_expand_recurrence(char* rule, time_t start,
                                int count, time_t* array);


#endif<|MERGE_RESOLUTION|>--- conflicted
+++ resolved
@@ -144,7 +144,6 @@
 /** Main struct for holding digested recurrence rules */
 struct icalrecurrencetype
 {
-<<<<<<< HEAD
         icalrecurrencetype_frequency freq;
 
 
@@ -175,44 +174,9 @@
         short by_month[ICAL_BY_MONTH_SIZE];
         short by_set_pos[ICAL_BY_SETPOS_SIZE];
 
-        /* For RSCALE extension (draft-ietf-calext-rscale) */
+        /* For RSCALE extension (RFC 7529) */
         char *rscale;
         icalrecurrencetype_skip skip;
-=======
-	icalrecurrencetype_frequency freq;
-
-
-	/* until and count are mutually exclusive. */
-       	struct icaltimetype until; 
-	int count;
-
-	short interval;
-	
-	icalrecurrencetype_weekday week_start;
-	
-	/* The BY* parameters can each take a list of values. Here I
-	 * assume that the list of values will not be larger than the
-	 * range of the value -- that is, the client will not name a
-	 * value more than once. 
-	 
-	 * Each of the lists is terminated with the value
-	 * ICAL_RECURRENCE_ARRAY_MAX unless the the list is full.
-	 */
-
-	short by_second[ICAL_BY_SECOND_SIZE];
-	short by_minute[ICAL_BY_MINUTE_SIZE];
-	short by_hour[ICAL_BY_HOUR_SIZE];
-	short by_day[ICAL_BY_DAY_SIZE]; /* Encoded value, see below */
-	short by_month_day[ICAL_BY_MONTHDAY_SIZE];
-	short by_year_day[ ICAL_BY_YEARDAY_SIZE];
-	short by_week_no[ICAL_BY_WEEKNO_SIZE];
-	short by_month[ICAL_BY_MONTH_SIZE];
-	short by_set_pos[ICAL_BY_SETPOS_SIZE];
-
-	/* For RSCALE extension (RFC 7529) */
-	char *rscale;
-	icalrecurrencetype_skip skip;
->>>>>>> 4085c788
 };
 
 
